--- conflicted
+++ resolved
@@ -345,27 +345,8 @@
                 // Check if the package already exists or a higher version exists already.
                 var skipInstall = project.PackageExists(packageIdentity);
 
-<<<<<<< HEAD
-                Console.LogMinimal(message);
-            }
-            else
-            {
-                var signedPackageVerifier = new SignedPackageVerifier(
-                            SignatureVerificationProviderFactory.GetSignatureVerificationProviders(),
-                            SignedPackageVerifierSettings.Default);
-
-                var projectContext = new ConsoleProjectContext(Console)
-                {
-                    PackageExtractionContext = new PackageExtractionContext(
-                        Packaging.PackageSaveMode.Defaultv2,
-                        PackageExtractionBehavior.XmlDocFileSaveMode,
-                        Console,
-                        signedPackageVerifier)
-                };
-=======
                 // For SxS allow other versions to install. For non-SxS skip if a higher version exists.
                 skipInstall |= (ExcludeVersion && alreadyInstalledVersions.Any(e => e >= version));
->>>>>>> 8bc20a92
 
                 if (skipInstall)
                 {
@@ -378,9 +359,17 @@
                 }
                 else
                 {
+                    var signedPackageVerifier = new SignedPackageVerifier(
+                            SignatureVerificationProviderFactory.GetSignatureVerificationProviders(),
+                            SignedPackageVerifierSettings.Default);
+
                     var projectContext = new ConsoleProjectContext(Console)
                     {
-                        PackageExtractionContext = new PackageExtractionContext(Console)
+                        PackageExtractionContext = new PackageExtractionContext(
+                            Packaging.PackageSaveMode.Defaultv2,
+                            PackageExtractionBehavior.XmlDocFileSaveMode,
+                            Console,
+                            signedPackageVerifier)
                     };
 
                     if (EffectivePackageSaveMode != Packaging.PackageSaveMode.None)
